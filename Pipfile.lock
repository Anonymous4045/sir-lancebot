{
    "_meta": {
        "hash": {
<<<<<<< HEAD
            "sha256": "12f3f00555412701e29e7ee74a086676e26791b0f6866281a5f66b84da9eed9d"
=======
            "sha256": "0e7e34beb8c746a91b7e2209586e5c93663bae113b2989af8a0df849cf0d7dc7"
>>>>>>> f15ca02d
        },
        "pipfile-spec": 6,
        "requires": {
            "python_version": "3.7"
        },
        "sources": [
            {
                "name": "pypi",
                "url": "https://pypi.org/simple",
                "verify_ssl": true
            }
        ]
    },
    "default": {
        "aiodns": {
            "hashes": [
                "sha256:815fdef4607474295d68da46978a54481dd1e7be153c7d60f9e72773cd38d77d",
                "sha256:aaa5ac584f40fe778013df0aa6544bf157799bd3f608364b451840ed2c8688de"
            ],
            "index": "pypi",
            "version": "==2.0.0"
        },
        "aiohttp": {
            "hashes": [
                "sha256:00d198585474299c9c3b4f1d5de1a576cc230d562abc5e4a0e81d71a20a6ca55",
                "sha256:0155af66de8c21b8dba4992aaeeabf55503caefae00067a3b1139f86d0ec50ed",
                "sha256:09654a9eca62d1bd6d64aa44db2498f60a5c1e0ac4750953fdd79d5c88955e10",
                "sha256:199f1d106e2b44b6dacdf6f9245493c7d716b01d0b7fbe1959318ba4dc64d1f5",
                "sha256:296f30dedc9f4b9e7a301e5cc963012264112d78a1d3094cd83ef148fdf33ca1",
                "sha256:368ed312550bd663ce84dc4b032a962fcb3c7cae099dbbd48663afc305e3b939",
                "sha256:40d7ea570b88db017c51392349cf99b7aefaaddd19d2c78368aeb0bddde9d390",
                "sha256:629102a193162e37102c50713e2e31dc9a2fe7ac5e481da83e5bb3c0cee700aa",
                "sha256:6d5ec9b8948c3d957e75ea14d41e9330e1ac3fed24ec53766c780f82805140dc",
                "sha256:87331d1d6810214085a50749160196391a712a13336cd02ce1c3ea3d05bcf8d5",
                "sha256:9a02a04bbe581c8605ac423ba3a74999ec9d8bce7ae37977a3d38680f5780b6d",
                "sha256:9c4c83f4fa1938377da32bc2d59379025ceeee8e24b89f72fcbccd8ca22dc9bf",
                "sha256:9cddaff94c0135ee627213ac6ca6d05724bfe6e7a356e5e09ec57bd3249510f6",
                "sha256:a25237abf327530d9561ef751eef9511ab56fd9431023ca6f4803f1994104d72",
                "sha256:a5cbd7157b0e383738b8e29d6e556fde8726823dae0e348952a61742b21aeb12",
                "sha256:a97a516e02b726e089cffcde2eea0d3258450389bbac48cbe89e0f0b6e7b0366",
                "sha256:acc89b29b5f4e2332d65cd1b7d10c609a75b88ef8925d487a611ca788432dfa4",
                "sha256:b05bd85cc99b06740aad3629c2585bda7b83bd86e080b44ba47faf905fdf1300",
                "sha256:c2bec436a2b5dafe5eaeb297c03711074d46b6eb236d002c13c42f25c4a8ce9d",
                "sha256:cc619d974c8c11fe84527e4b5e1c07238799a8c29ea1c1285149170524ba9303",
                "sha256:d4392defd4648badaa42b3e101080ae3313e8f4787cb517efd3f5b8157eaefd6",
                "sha256:e1c3c582ee11af7f63a34a46f0448fca58e59889396ffdae1f482085061a2889"
            ],
            "version": "==3.5.4"
        },
        "arrow": {
            "hashes": [
                "sha256:03404b624e89ac5e4fc19c52045fa0f3203419fd4dd64f6e8958c522580a574a",
                "sha256:41be7ea4c53c2cf57bf30f2d614f60c411160133f7a0a8c49111c30fb7e725b5"
            ],
            "index": "pypi",
            "version": "==0.14.2"
        },
        "async-timeout": {
            "hashes": [
                "sha256:0c3c816a028d47f659d6ff5c745cb2acf1f966da1fe5c19c77a70282b25f4c5f",
                "sha256:4291ca197d287d274d0b6cb5d6f8f8f82d434ed288f962539ff18cc9012f9ea3"
            ],
            "version": "==3.0.1"
        },
        "attrs": {
            "hashes": [
                "sha256:69c0dbf2ed392de1cb5ec704444b08a5ef81680a61cb899dc08127123af36a79",
                "sha256:f0b870f674851ecbfbbbd364d6b5cbdff9dcedbc7f3f5e18a6891057f21fe399"
            ],
            "version": "==19.1.0"
        },
        "beautifulsoup4": {
            "hashes": [
                "sha256:034740f6cb549b4e932ae1ab975581e6103ac8f942200a0e9759065984391858",
                "sha256:945065979fb8529dd2f37dbb58f00b661bdbcbebf954f93b32fdf5263ef35348",
                "sha256:ba6d5c59906a85ac23dadfe5c88deaf3e179ef565f4898671253e50a78680718"
            ],
            "index": "pypi",
            "version": "==4.7.1"
        },
        "cffi": {
            "hashes": [
                "sha256:041c81822e9f84b1d9c401182e174996f0bae9991f33725d059b771744290774",
                "sha256:046ef9a22f5d3eed06334d01b1e836977eeef500d9b78e9ef693f9380ad0b83d",
                "sha256:066bc4c7895c91812eff46f4b1c285220947d4aa46fa0a2651ff85f2afae9c90",
                "sha256:066c7ff148ae33040c01058662d6752fd73fbc8e64787229ea8498c7d7f4041b",
                "sha256:2444d0c61f03dcd26dbf7600cf64354376ee579acad77aef459e34efcb438c63",
                "sha256:300832850b8f7967e278870c5d51e3819b9aad8f0a2c8dbe39ab11f119237f45",
                "sha256:34c77afe85b6b9e967bd8154e3855e847b70ca42043db6ad17f26899a3df1b25",
                "sha256:46de5fa00f7ac09f020729148ff632819649b3e05a007d286242c4882f7b1dc3",
                "sha256:4aa8ee7ba27c472d429b980c51e714a24f47ca296d53f4d7868075b175866f4b",
                "sha256:4d0004eb4351e35ed950c14c11e734182591465a33e960a4ab5e8d4f04d72647",
                "sha256:4e3d3f31a1e202b0f5a35ba3bc4eb41e2fc2b11c1eff38b362de710bcffb5016",
                "sha256:50bec6d35e6b1aaeb17f7c4e2b9374ebf95a8975d57863546fa83e8d31bdb8c4",
                "sha256:55cad9a6df1e2a1d62063f79d0881a414a906a6962bc160ac968cc03ed3efcfb",
                "sha256:5662ad4e4e84f1eaa8efce5da695c5d2e229c563f9d5ce5b0113f71321bcf753",
                "sha256:59b4dc008f98fc6ee2bb4fd7fc786a8d70000d058c2bbe2698275bc53a8d3fa7",
                "sha256:73e1ffefe05e4ccd7bcea61af76f36077b914f92b76f95ccf00b0c1b9186f3f9",
                "sha256:a1f0fd46eba2d71ce1589f7e50a9e2ffaeb739fb2c11e8192aa2b45d5f6cc41f",
                "sha256:a2e85dc204556657661051ff4bab75a84e968669765c8a2cd425918699c3d0e8",
                "sha256:a5457d47dfff24882a21492e5815f891c0ca35fefae8aa742c6c263dac16ef1f",
                "sha256:a8dccd61d52a8dae4a825cdbb7735da530179fea472903eb871a5513b5abbfdc",
                "sha256:ae61af521ed676cf16ae94f30fe202781a38d7178b6b4ab622e4eec8cefaff42",
                "sha256:b012a5edb48288f77a63dba0840c92d0504aa215612da4541b7b42d849bc83a3",
                "sha256:d2c5cfa536227f57f97c92ac30c8109688ace8fa4ac086d19d0af47d134e2909",
                "sha256:d42b5796e20aacc9d15e66befb7a345454eef794fdb0737d1af593447c6c8f45",
                "sha256:dee54f5d30d775f525894d67b1495625dd9322945e7fee00731952e0368ff42d",
                "sha256:e070535507bd6aa07124258171be2ee8dfc19119c28ca94c9dfb7efd23564512",
                "sha256:e1ff2748c84d97b065cc95429814cdba39bcbd77c9c85c89344b317dc0d9cbff",
                "sha256:ed851c75d1e0e043cbf5ca9a8e1b13c4c90f3fbd863dacb01c0808e2b5204201"
            ],
            "version": "==1.12.3"
        },
        "chardet": {
            "hashes": [
                "sha256:84ab92ed1c4d4f16916e05906b6b75a6c0fb5db821cc65e70cbd64a3e2a5eaae",
                "sha256:fc323ffcaeaed0e0a02bf4d117757b98aed530d9ed4531e3e15460124c106691"
            ],
            "version": "==3.0.4"
        },
        "discord-py": {
            "hashes": [
<<<<<<< HEAD
                "sha256:4684733fa137cc7def18087ae935af615212e423e3dbbe3e84ef01d7ae8ed17d"
            ],
            "index": "pypi",
            "version": "==1.2.3"
=======
                "sha256:d0ab22f1fee1fcc02ac50a67ff49a5d1f6d7bc7eba77e34e35bd160b3ad3d7e8"
            ],
            "index": "pypi",
            "version": "==1.1.1"
>>>>>>> f15ca02d
        },
        "fuzzywuzzy": {
            "hashes": [
                "sha256:5ac7c0b3f4658d2743aa17da53a55598144edbc5bee3c6863840636e6926f254",
                "sha256:6f49de47db00e1c71d40ad16da42284ac357936fa9b66bea1df63fed07122d62"
            ],
            "index": "pypi",
            "version": "==0.17.0"
        },
        "idna": {
            "hashes": [
                "sha256:c357b3f628cf53ae2c4c05627ecc484553142ca23264e593d327bcde5e9c3407",
                "sha256:ea8b7f6188e6fa117537c3df7da9fc686d485087abf6ac197f9c46432f7e4a3c"
            ],
            "version": "==2.8"
        },
        "multidict": {
            "hashes": [
                "sha256:024b8129695a952ebd93373e45b5d341dbb87c17ce49637b34000093f243dd4f",
                "sha256:041e9442b11409be5e4fc8b6a97e4bcead758ab1e11768d1e69160bdde18acc3",
                "sha256:045b4dd0e5f6121e6f314d81759abd2c257db4634260abcfe0d3f7083c4908ef",
                "sha256:047c0a04e382ef8bd74b0de01407e8d8632d7d1b4db6f2561106af812a68741b",
                "sha256:068167c2d7bbeebd359665ac4fff756be5ffac9cda02375b5c5a7c4777038e73",
                "sha256:148ff60e0fffa2f5fad2eb25aae7bef23d8f3b8bdaf947a65cdbe84a978092bc",
                "sha256:1d1c77013a259971a72ddaa83b9f42c80a93ff12df6a4723be99d858fa30bee3",
                "sha256:1d48bc124a6b7a55006d97917f695effa9725d05abe8ee78fd60d6588b8344cd",
                "sha256:31dfa2fc323097f8ad7acd41aa38d7c614dd1960ac6681745b6da124093dc351",
                "sha256:34f82db7f80c49f38b032c5abb605c458bac997a6c3142e0d6c130be6fb2b941",
                "sha256:3d5dd8e5998fb4ace04789d1d008e2bb532de501218519d70bb672c4c5a2fc5d",
                "sha256:4a6ae52bd3ee41ee0f3acf4c60ceb3f44e0e3bc52ab7da1c2b2aa6703363a3d1",
                "sha256:4b02a3b2a2f01d0490dd39321c74273fed0568568ea0e7ea23e02bd1fb10a10b",
                "sha256:4b843f8e1dd6a3195679d9838eb4670222e8b8d01bc36c9894d6c3538316fa0a",
                "sha256:5de53a28f40ef3c4fd57aeab6b590c2c663de87a5af76136ced519923d3efbb3",
                "sha256:61b2b33ede821b94fa99ce0b09c9ece049c7067a33b279f343adfe35108a4ea7",
                "sha256:6a3a9b0f45fd75dc05d8e93dc21b18fc1670135ec9544d1ad4acbcf6b86781d0",
                "sha256:76ad8e4c69dadbb31bad17c16baee61c0d1a4a73bed2590b741b2e1a46d3edd0",
                "sha256:7ba19b777dc00194d1b473180d4ca89a054dd18de27d0ee2e42a103ec9b7d014",
                "sha256:7c1b7eab7a49aa96f3db1f716f0113a8a2e93c7375dd3d5d21c4941f1405c9c5",
                "sha256:7fc0eee3046041387cbace9314926aa48b681202f8897f8bff3809967a049036",
                "sha256:8ccd1c5fff1aa1427100ce188557fc31f1e0a383ad8ec42c559aabd4ff08802d",
                "sha256:8e08dd76de80539d613654915a2f5196dbccc67448df291e69a88712ea21e24a",
                "sha256:c18498c50c59263841862ea0501da9f2b3659c00db54abfbf823a80787fde8ce",
                "sha256:c49db89d602c24928e68c0d510f4fcf8989d77defd01c973d6cbe27e684833b1",
                "sha256:ce20044d0317649ddbb4e54dab3c1bcc7483c78c27d3f58ab3d0c7e6bc60d26a",
                "sha256:d1071414dd06ca2eafa90c85a079169bfeb0e5f57fd0b45d44c092546fcd6fd9",
                "sha256:d3be11ac43ab1a3e979dac80843b42226d5d3cccd3986f2e03152720a4297cd7",
                "sha256:db603a1c235d110c860d5f39988ebc8218ee028f07a7cbc056ba6424372ca31b"
            ],
            "version": "==4.5.2"
        },
        "pillow": {
            "hashes": [
<<<<<<< HEAD
                "sha256:0804f77cb1e9b6dbd37601cee11283bba39a8d44b9ddb053400c58e0c0d7d9de",
                "sha256:0ab7c5b5d04691bcbd570658667dd1e21ca311c62dcfd315ad2255b1cd37f64f",
                "sha256:0b3e6cf3ea1f8cecd625f1420b931c83ce74f00c29a0ff1ce4385f99900ac7c4",
                "sha256:365c06a45712cd723ec16fa4ceb32ce46ad201eb7bbf6d3c16b063c72b61a3ed",
                "sha256:38301fbc0af865baa4752ddae1bb3cbb24b3d8f221bf2850aad96b243306fa03",
                "sha256:3aef1af1a91798536bbab35d70d35750bd2884f0832c88aeb2499aa2d1ed4992",
                "sha256:3fe0ab49537d9330c9bba7f16a5f8b02da615b5c809cdf7124f356a0f182eccd",
                "sha256:45a619d5c1915957449264c81c008934452e3fd3604e36809212300b2a4dab68",
                "sha256:49f90f147883a0c3778fd29d3eb169d56416f25758d0f66775db9184debc8010",
                "sha256:571b5a758baf1cb6a04233fb23d6cf1ca60b31f9f641b1700bfaab1194020555",
                "sha256:5ac381e8b1259925287ccc5a87d9cf6322a2dc88ae28a97fe3e196385288413f",
                "sha256:6153db744a743c0c8c91b8e3b9d40e0b13a5d31dbf8a12748c6d9bfd3ddc01ad",
                "sha256:6fd63afd14a16f5d6b408f623cc2142917a1f92855f0df997e09a49f0341be8a",
                "sha256:70acbcaba2a638923c2d337e0edea210505708d7859b87c2bd81e8f9902ae826",
                "sha256:70b1594d56ed32d56ed21a7fbb2a5c6fd7446cdb7b21e749c9791eac3a64d9e4",
                "sha256:76638865c83b1bb33bcac2a61ce4d13c17dba2204969dedb9ab60ef62bede686",
                "sha256:7b2ec162c87fc496aa568258ac88631a2ce0acfe681a9af40842fc55deaedc99",
                "sha256:7cee2cef07c8d76894ebefc54e4bb707dfc7f258ad155bd61d87f6cd487a70ff",
                "sha256:7d16d4498f8b374fc625c4037742fbdd7f9ac383fd50b06f4df00c81ef60e829",
                "sha256:b50bc1780681b127e28f0075dfb81d6135c3a293e0c1d0211133c75e2179b6c0",
                "sha256:bd0582f831ad5bcad6ca001deba4568573a4675437db17c4031939156ff339fa",
                "sha256:cfd40d8a4b59f7567620410f966bb1f32dc555b2b19f82a91b147fac296f645c",
                "sha256:e3ae410089de680e8f84c68b755b42bc42c0ceb8c03dbea88a5099747091d38e",
                "sha256:e9046e559c299b395b39ac7dbf16005308821c2f24a63cae2ab173bd6aa11616",
                "sha256:ef6be704ae2bc8ad0ebc5cb850ee9139493b0fc4e81abcc240fb392a63ebc808",
                "sha256:f8dc19d92896558f9c4317ee365729ead9d7bbcf2052a9a19a3ef17abbb8ac5b"
            ],
            "index": "pypi",
            "version": "==6.1.0"
=======
                "sha256:15c056bfa284c30a7f265a41ac4cbbc93bdbfc0dfe0613b9cb8a8581b51a9e55",
                "sha256:1a4e06ba4f74494ea0c58c24de2bb752818e9d504474ec95b0aa94f6b0a7e479",
                "sha256:1c3c707c76be43c9e99cb7e3d5f1bee1c8e5be8b8a2a5eeee665efbf8ddde91a",
                "sha256:1fd0b290203e3b0882d9605d807b03c0f47e3440f97824586c173eca0aadd99d",
                "sha256:24114e4a6e1870c5a24b1da8f60d0ba77a0b4027907860188ea82bd3508c80eb",
                "sha256:258d886a49b6b058cd7abb0ab4b2b85ce78669a857398e83e8b8e28b317b5abb",
                "sha256:33c79b6dd6bc7f65079ab9ca5bebffb5f5d1141c689c9c6a7855776d1b09b7e8",
                "sha256:367385fc797b2c31564c427430c7a8630db1a00bd040555dfc1d5c52e39fcd72",
                "sha256:3c1884ff078fb8bf5f63d7d86921838b82ed4a7d0c027add773c2f38b3168754",
                "sha256:44e5240e8f4f8861d748f2a58b3f04daadab5e22bfec896bf5434745f788f33f",
                "sha256:46aa988e15f3ea72dddd81afe3839437b755fffddb5e173886f11460be909dce",
                "sha256:74d90d499c9c736d52dd6d9b7221af5665b9c04f1767e35f5dd8694324bd4601",
                "sha256:809c0a2ce9032cbcd7b5313f71af4bdc5c8c771cb86eb7559afd954cab82ebb5",
                "sha256:85d1ef2cdafd5507c4221d201aaf62fc9276f8b0f71bd3933363e62a33abc734",
                "sha256:8c3889c7681af77ecfa4431cd42a2885d093ecb811e81fbe5e203abc07e0995b",
                "sha256:9218d81b9fca98d2c47d35d688a0cea0c42fd473159dfd5612dcb0483c63e40b",
                "sha256:9aa4f3827992288edd37c9df345783a69ef58bd20cc02e64b36e44bcd157bbf1",
                "sha256:9d80f44137a70b6f84c750d11019a3419f409c944526a95219bea0ac31f4dd91",
                "sha256:b7ebd36128a2fe93991293f997e44be9286503c7530ace6a55b938b20be288d8",
                "sha256:c4c78e2c71c257c136cdd43869fd3d5e34fc2162dc22e4a5406b0ebe86958239",
                "sha256:c6a842537f887be1fe115d8abb5daa9bc8cc124e455ff995830cc785624a97af",
                "sha256:cf0a2e040fdf5a6d95f4c286c6ef1df6b36c218b528c8a9158ec2452a804b9b8",
                "sha256:cfd28aad6fc61f7a5d4ee556a997dc6e5555d9381d1390c00ecaf984d57e4232",
                "sha256:dca5660e25932771460d4688ccbb515677caaf8595f3f3240ec16c117deff89a",
                "sha256:de7aedc85918c2f887886442e50f52c1b93545606317956d65f342bd81cb4fc3",
                "sha256:e6c0bbf8e277b74196e3140c35f9a1ae3eafd818f7f2d3a15819c49135d6c062"
            ],
            "index": "pypi",
            "version": "==6.0.0"
>>>>>>> f15ca02d
        },
        "pycares": {
            "hashes": [
                "sha256:2ca080db265ea238dc45f997f94effb62b979a617569889e265c26a839ed6305",
                "sha256:6f79c6afb6ce603009db2042fddc2e348ad093ece9784cbe2daa809499871a23",
                "sha256:70918d06eb0603016d37092a5f2c0228509eb4e6c5a3faacb4184f6ab7be7650",
                "sha256:755187d28d24a9ea63aa2b4c0638be31d65fbf7f0ce16d41261b9f8cb55a1b99",
                "sha256:7baa4b1f2146eb8423ff8303ebde3a20fb444a60db761fba0430d104fe35ddbf",
                "sha256:90b27d4df86395f465a171386bc341098d6d47b65944df46518814ae298f6cc6",
                "sha256:9e090dd6b2afa65cb51c133883b2bf2240fd0f717b130b0048714b33fb0f47ce",
                "sha256:a11b7d63c3718775f6e805d6464cb10943780395ab042c7e5a0a7a9f612735dd",
                "sha256:b253f5dcaa0ac7076b79388a3ac80dd8f3bd979108f813baade40d3a9b8bf0bd",
                "sha256:c7f4f65e44ba35e35ad3febc844270665bba21cfb0fb7d749434e705b556e087",
                "sha256:cdb342e6a254f035bd976d95807a2184038fc088d957a5104dcaab8be602c093",
                "sha256:cf08e164f8bfb83b9fe633feb56f2754fae6baefcea663593794fa0518f8f98c",
                "sha256:df9bc694cf03673878ea8ce674082c5acd134991d64d6c306d4bd61c0c1df98f"
            ],
            "version": "==3.0.0"
        },
        "pycparser": {
            "hashes": [
                "sha256:a988718abfad80b6b157acce7bf130a30876d27603738ac39f140993246b25b3"
            ],
            "version": "==2.19"
        },
        "python-dateutil": {
            "hashes": [
                "sha256:7e6584c74aeed623791615e26efd690f29817a27c73085b78e4bad02493df2fb",
                "sha256:c89805f6f4d64db21ed966fda138f8a5ed7a4fdbc1a8ee329ce1b74e3c74da9e"
            ],
            "version": "==2.8.0"
        },
        "pytz": {
            "hashes": [
                "sha256:303879e36b721603cc54604edcac9d20401bdbe31e1e4fdee5b9f98d5d31dfda",
                "sha256:d747dd3d23d77ef44c6a3526e274af6efeb0a6f1afd5a69ba4d5be4098c8e141"
            ],
            "index": "pypi",
            "version": "==2019.1"
        },
        "six": {
            "hashes": [
                "sha256:3350809f0555b11f552448330d0b52d5f24c91a322ea4a15ef22629740f3761c",
                "sha256:d16a0141ec1a18405cd4ce8b4613101da75da0e9a7aec5bdd4fa804d0e0eba73"
            ],
            "version": "==1.12.0"
        },
        "soupsieve": {
            "hashes": [
<<<<<<< HEAD
                "sha256:72b5f1aea9101cf720a36bb2327ede866fd6f1a07b1e87c92a1cc18113cbc946",
                "sha256:e4e9c053d59795e440163733a7fec6c5972210e1790c507e4c7b051d6c5259de"
            ],
            "version": "==1.9.2"
=======
                "sha256:6898e82ecb03772a0d82bd0d0a10c0d6dcc342f77e0701d0ec4a8271be465ece",
                "sha256:b20eff5e564529711544066d7dc0f7661df41232ae263619dede5059799cdfca"
            ],
            "version": "==1.9.1"
>>>>>>> f15ca02d
        },
        "websockets": {
            "hashes": [
                "sha256:0e2f7d6567838369af074f0ef4d0b802d19fa1fee135d864acc656ceefa33136",
                "sha256:2a16dac282b2fdae75178d0ed3d5b9bc3258dabfae50196cbb30578d84b6f6a6",
                "sha256:5a1fa6072405648cb5b3688e9ed3b94be683ce4a4e5723e6f5d34859dee495c1",
                "sha256:5c1f55a1274df9d6a37553fef8cff2958515438c58920897675c9bc70f5a0538",
                "sha256:669d1e46f165e0ad152ed8197f7edead22854a6c90419f544e0f234cc9dac6c4",
                "sha256:695e34c4dbea18d09ab2c258994a8bf6a09564e762655408241f6a14592d2908",
                "sha256:6b2e03d69afa8d20253455e67b64de1a82ff8612db105113cccec35d3f8429f0",
                "sha256:79ca7cdda7ad4e3663ea3c43bfa8637fc5d5604c7737f19a8964781abbd1148d",
                "sha256:7fd2dd9a856f72e6ed06f82facfce01d119b88457cd4b47b7ae501e8e11eba9c",
                "sha256:82c0354ac39379d836719a77ee360ef865377aa6fdead87909d50248d0f05f4d",
                "sha256:8f3b956d11c5b301206382726210dc1d3bee1a9ccf7aadf895aaf31f71c3716c",
                "sha256:91ec98640220ae05b34b79ee88abf27f97ef7c61cf525eec57ea8fcea9f7dddb",
                "sha256:952be9540d83dba815569d5cb5f31708801e0bbfc3a8c5aef1890b57ed7e58bf",
                "sha256:99ac266af38ba1b1fe13975aea01ac0e14bb5f3a3200d2c69f05385768b8568e",
                "sha256:9fa122e7adb24232247f8a89f2d9070bf64b7869daf93ac5e19546b409e47e96",
                "sha256:a0873eadc4b8ca93e2e848d490809e0123eea154aa44ecd0109c4d0171869584",
                "sha256:cb998bd4d93af46b8b49ecf5a72c0a98e5cc6d57fdca6527ba78ad89d6606484",
                "sha256:e02e57346f6a68523e3c43bbdf35dde5c440318d1f827208ae455f6a2ace446d",
                "sha256:e79a5a896bcee7fff24a788d72e5c69f13e61369d055f28113e71945a7eb1559",
                "sha256:ee55eb6bcf23ecc975e6b47c127c201b913598f38b6a300075f84eeef2d3baff",
                "sha256:f1414e6cbcea8d22843e7eafdfdfae3dd1aba41d1945f6ca66e4806c07c4f454"
            ],
            "version": "==6.0"
        },
        "yarl": {
            "hashes": [
                "sha256:024ecdc12bc02b321bc66b41327f930d1c2c543fa9a561b39861da9388ba7aa9",
                "sha256:2f3010703295fbe1aec51023740871e64bb9664c789cba5a6bdf404e93f7568f",
                "sha256:3890ab952d508523ef4881457c4099056546593fa05e93da84c7250516e632eb",
                "sha256:3e2724eb9af5dc41648e5bb304fcf4891adc33258c6e14e2a7414ea32541e320",
                "sha256:5badb97dd0abf26623a9982cd448ff12cb39b8e4c94032ccdedf22ce01a64842",
                "sha256:73f447d11b530d860ca1e6b582f947688286ad16ca42256413083d13f260b7a0",
                "sha256:7ab825726f2940c16d92aaec7d204cfc34ac26c0040da727cf8ba87255a33829",
                "sha256:b25de84a8c20540531526dfbb0e2d2b648c13fd5dd126728c496d7c3fea33310",
                "sha256:c6e341f5a6562af74ba55205dbd56d248daf1b5748ec48a0200ba227bb9e33f4",
                "sha256:c9bb7c249c4432cd47e75af3864bc02d26c9594f49c82e2a28624417f0ae63b8",
                "sha256:e060906c0c585565c718d1c3841747b61c5439af2211e185f6739a9412dfbde1"
            ],
            "version": "==1.3.0"
        }
    },
    "develop": {
        "aspy.yaml": {
            "hashes": [
                "sha256:463372c043f70160a9ec950c3f1e4c3a82db5fca01d334b6bc89c7164d744bdc",
                "sha256:e7c742382eff2caed61f87a39d13f99109088e5e93f04d76eb8d4b28aa143f45"
            ],
            "version": "==1.3.0"
        },
        "attrs": {
            "hashes": [
                "sha256:69c0dbf2ed392de1cb5ec704444b08a5ef81680a61cb899dc08127123af36a79",
                "sha256:f0b870f674851ecbfbbbd364d6b5cbdff9dcedbc7f3f5e18a6891057f21fe399"
            ],
            "version": "==19.1.0"
        },
        "cfgv": {
            "hashes": [
<<<<<<< HEAD
                "sha256:32edbe09de6f4521224b87822103a8c16a614d31a894735f7a5b3bcf0eb3c37e",
                "sha256:3bd31385cd2bebddbba8012200aaf15aa208539f1b33973759b4d02fc2148da5"
            ],
            "version": "==2.0.0"
=======
                "sha256:6e9f2feea5e84bc71e56abd703140d7a2c250fc5ba38b8702fd6a68ed4e3b2ef",
                "sha256:e7f186d4a36c099a9e20b04ac3108bd8bb9b9257e692ce18c8c3764d5cb12172"
            ],
            "version": "==1.6.0"
>>>>>>> f15ca02d
        },
        "entrypoints": {
            "hashes": [
                "sha256:589f874b313739ad35be6e0cd7efde2a4e9b6fea91edcc34e58ecbb8dbe56d19",
                "sha256:c70dd71abe5a8c85e55e12c19bd91ccfeec11a6e99044204511f9ed547d48451"
            ],
            "version": "==0.3"
        },
        "flake8": {
            "hashes": [
                "sha256:859996073f341f2670741b51ec1e67a01da142831aa1fdc6242dbf88dffbe661",
                "sha256:a796a115208f5c03b18f332f7c11729812c8c3ded6c46319c59b53efd3819da8"
            ],
            "index": "pypi",
            "version": "==3.7.7"
        },
        "flake8-bugbear": {
            "hashes": [
                "sha256:5070774b668be92c4312e5ca82748ddf4ecaa7a24ff062662681bb745c7896eb",
                "sha256:fef9c9826d14ec23187ae1edeb3c6513c4e46bf0e70d86bac38f7d9aabae113d"
            ],
            "index": "pypi",
            "version": "==19.3.0"
        },
        "flake8-docstrings": {
            "hashes": [
                "sha256:4e0ce1476b64e6291520e5570cf12b05016dd4e8ae454b8a8a9a48bc5f84e1cd",
                "sha256:8436396b5ecad51a122a2c99ba26e5b4e623bf6e913b0fea0cb6c2c4050f91eb"
            ],
            "index": "pypi",
            "version": "==1.3.0"
        },
        "flake8-import-order": {
            "hashes": [
                "sha256:90a80e46886259b9c396b578d75c749801a41ee969a235e163cfe1be7afd2543",
                "sha256:a28dc39545ea4606c1ac3c24e9d05c849c6e5444a50fb7e9cdd430fc94de6e92"
            ],
            "index": "pypi",
            "version": "==0.18.1"
        },
        "flake8-polyfill": {
            "hashes": [
                "sha256:12be6a34ee3ab795b19ca73505e7b55826d5f6ad7230d31b18e106400169b9e9",
                "sha256:e44b087597f6da52ec6393a709e7108b2905317d0c0b744cdca6208e670d8eda"
            ],
            "version": "==1.0.2"
        },
        "flake8-string-format": {
            "hashes": [
                "sha256:68ea72a1a5b75e7018cae44d14f32473c798cf73d75cbaed86c6a9a907b770b2",
                "sha256:774d56103d9242ed968897455ef49b7d6de272000cfa83de5814273a868832f1"
            ],
            "index": "pypi",
            "version": "==0.2.3"
        },
        "flake8-tidy-imports": {
            "hashes": [
                "sha256:1c476aabc6e8db26dc75278464a3a392dba0ea80562777c5f13fd5cdf2646154",
                "sha256:b3f5b96affd0f57cacb6621ed28286ce67edaca807757b51227043ebf7b136a1"
            ],
            "index": "pypi",
            "version": "==2.0.0"
        },
        "flake8-todo": {
            "hashes": [
                "sha256:6e4c5491ff838c06fe5a771b0e95ee15fc005ca57196011011280fc834a85915"
            ],
            "index": "pypi",
            "version": "==0.7"
        },
        "identify": {
            "hashes": [
<<<<<<< HEAD
                "sha256:0a11379b46d06529795442742a043dc2fa14cd8c995ae81d1febbc5f1c014c87",
                "sha256:43a5d24ffdb07bc7e21faf68b08e9f526a1f41f0056073f480291539ef961dfd"
            ],
            "version": "==1.4.5"
        },
        "importlib-metadata": {
            "hashes": [
                "sha256:6dfd58dfe281e8d240937776065dd3624ad5469c835248219bd16cf2e12dbeb7",
                "sha256:cb6ee23b46173539939964df59d3d72c3e0c1b5d54b84f1d8a7e912fe43612db"
            ],
            "version": "==0.18"
=======
                "sha256:432c548d6138cb57a3d8f62f079a025a29b8ae34a50dd3b496bbf661818f2bc0",
                "sha256:d4401d60bf1938aa3074a352a5cc9044107edf11a6fedd3a1db172c141619b81"
            ],
            "version": "==1.4.3"
        },
        "importlib-metadata": {
            "hashes": [
                "sha256:6a0080fdc87c8225e004b00b55bd1eab153a32ef5a11e17c14de81edbb8ed1a7",
                "sha256:c0bdce522d5b215c710f237cfc1f58ace432affd3052176bbb719f53e2465256"
            ],
            "version": "==0.11"
>>>>>>> f15ca02d
        },
        "mccabe": {
            "hashes": [
                "sha256:ab8a6258860da4b6677da4bd2fe5dc2c659cff31b3ee4f7f5d64e79735b80d42",
                "sha256:dd8d182285a0fe56bace7f45b5e7d1a6ebcbf524e8f3bd87eb0f125271b8831f"
            ],
            "version": "==0.6.1"
        },
        "nodeenv": {
            "hashes": [
                "sha256:ad8259494cf1c9034539f6cced78a1da4840a4b157e23640bc4a0c0546b0cb7a"
            ],
            "version": "==1.3.3"
        },
        "pre-commit": {
            "hashes": [
<<<<<<< HEAD
                "sha256:92e406d556190503630fd801958379861c94884693a032ba66629d0351fdccd4",
                "sha256:cccc39051bc2457b0c0f7152a411f8e05e3ba2fe1a5613e4ee0833c1c1985ce3"
            ],
            "index": "pypi",
            "version": "==1.17.0"
=======
                "sha256:6ca409d1f22d444af427fb023a33ca8b69625d508a50e1b7eaabd59247c93043",
                "sha256:94dd519597f5bff06a4b0df194a79c524b78f4b1534c1ce63241a9d4fb23b926"
            ],
            "index": "pypi",
            "version": "==1.16.1"
>>>>>>> f15ca02d
        },
        "pycodestyle": {
            "hashes": [
                "sha256:95a2219d12372f05704562a14ec30bc76b05a5b297b21a5dfe3f6fac3491ae56",
                "sha256:e40a936c9a450ad81df37f549d676d127b1b66000a6c500caa2b085bc0ca976c"
            ],
            "version": "==2.5.0"
        },
        "pydocstyle": {
            "hashes": [
                "sha256:2258f9b0df68b97bf3a6c29003edc5238ff8879f1efb6f1999988d934e432bd8",
                "sha256:5741c85e408f9e0ddf873611085e819b809fca90b619f5fd7f34bd4959da3dd4",
                "sha256:ed79d4ec5e92655eccc21eb0c6cf512e69512b4a97d215ace46d17e4990f2039"
            ],
            "version": "==3.0.0"
        },
        "pyflakes": {
            "hashes": [
                "sha256:17dbeb2e3f4d772725c777fabc446d5634d1038f234e77343108ce445ea69ce0",
                "sha256:d976835886f8c5b31d47970ed689944a0262b5f3afa00a5a7b4dc81e5449f8a2"
            ],
            "version": "==2.1.1"
        },
        "pyyaml": {
            "hashes": [
                "sha256:57acc1d8533cbe51f6662a55434f0dbecfa2b9eaf115bede8f6fd00115a0c0d3",
                "sha256:588c94b3d16b76cfed8e0be54932e5729cc185caffaa5a451e7ad2f7ed8b4043",
                "sha256:68c8dd247f29f9a0d09375c9c6b8fdc64b60810ebf07ba4cdd64ceee3a58c7b7",
                "sha256:70d9818f1c9cd5c48bb87804f2efc8692f1023dac7f1a1a5c61d454043c1d265",
                "sha256:86a93cccd50f8c125286e637328ff4eef108400dd7089b46a7be3445eecfa391",
                "sha256:a0f329125a926876f647c9fa0ef32801587a12328b4a3c741270464e3e4fa778",
                "sha256:a3c252ab0fa1bb0d5a3f6449a4826732f3eb6c0270925548cac342bc9b22c225",
                "sha256:b4bb4d3f5e232425e25dda21c070ce05168a786ac9eda43768ab7f3ac2770955",
                "sha256:cd0618c5ba5bda5f4039b9398bb7fb6a317bb8298218c3de25c47c4740e4b95e",
                "sha256:ceacb9e5f8474dcf45b940578591c7f3d960e82f926c707788a570b51ba59190",
                "sha256:fe6a88094b64132c4bb3b631412e90032e8cfe9745a58370462240b8cb7553cd"
            ],
            "version": "==5.1.1"
        },
        "six": {
            "hashes": [
                "sha256:3350809f0555b11f552448330d0b52d5f24c91a322ea4a15ef22629740f3761c",
                "sha256:d16a0141ec1a18405cd4ce8b4613101da75da0e9a7aec5bdd4fa804d0e0eba73"
            ],
            "version": "==1.12.0"
        },
        "snowballstemmer": {
            "hashes": [
                "sha256:9f3b9ffe0809d174f7047e121431acf99c89a7040f0ca84f94ba53a498e6d0c9"
            ],
            "version": "==1.9.0"
        },
        "toml": {
            "hashes": [
                "sha256:229f81c57791a41d65e399fc06bf0848bab550a9dfd5ed66df18ce5f05e73d5c",
                "sha256:235682dd292d5899d361a811df37e04a8828a5b1da3115886b73cf81ebc9100e"
            ],
            "version": "==0.10.0"
        },
        "virtualenv": {
            "hashes": [
<<<<<<< HEAD
                "sha256:b7335cddd9260a3dd214b73a2521ffc09647bde3e9457fcca31dc3be3999d04a",
                "sha256:d28ca64c0f3f125f59cabf13e0a150e1c68e5eea60983cc4395d88c584495783"
            ],
            "version": "==16.6.1"
        },
        "zipp": {
            "hashes": [
                "sha256:8c1019c6aad13642199fbe458275ad6a84907634cc9f0989877ccc4a2840139d",
                "sha256:ca943a7e809cc12257001ccfb99e3563da9af99d52f261725e96dfe0f9275bc3"
            ],
            "version": "==0.5.1"
=======
                "sha256:15ee248d13e4001a691d9583948ad3947bcb8a289775102e4c4aa98a8b7a6d73",
                "sha256:bfc98bb9b42a3029ee41b96dc00a34c2f254cbf7716bec824477b2c82741a5c4"
            ],
            "version": "==16.5.0"
        },
        "zipp": {
            "hashes": [
                "sha256:46dfd547d9ccbf8bdc26ecea52818046bb28509f12bb6a0de1cd66ab06e9a9be",
                "sha256:d7ac25f895fb65bff937b381353c14eb1fa23d35f40abd72a5342cd57eb57fd1"
            ],
            "version": "==0.5.0"
>>>>>>> f15ca02d
        }
    }
}<|MERGE_RESOLUTION|>--- conflicted
+++ resolved
@@ -1,11 +1,7 @@
 {
     "_meta": {
         "hash": {
-<<<<<<< HEAD
             "sha256": "12f3f00555412701e29e7ee74a086676e26791b0f6866281a5f66b84da9eed9d"
-=======
-            "sha256": "0e7e34beb8c746a91b7e2209586e5c93663bae113b2989af8a0df849cf0d7dc7"
->>>>>>> f15ca02d
         },
         "pipfile-spec": 6,
         "requires": {
@@ -128,17 +124,10 @@
         },
         "discord-py": {
             "hashes": [
-<<<<<<< HEAD
                 "sha256:4684733fa137cc7def18087ae935af615212e423e3dbbe3e84ef01d7ae8ed17d"
             ],
             "index": "pypi",
             "version": "==1.2.3"
-=======
-                "sha256:d0ab22f1fee1fcc02ac50a67ff49a5d1f6d7bc7eba77e34e35bd160b3ad3d7e8"
-            ],
-            "index": "pypi",
-            "version": "==1.1.1"
->>>>>>> f15ca02d
         },
         "fuzzywuzzy": {
             "hashes": [
@@ -191,7 +180,6 @@
         },
         "pillow": {
             "hashes": [
-<<<<<<< HEAD
                 "sha256:0804f77cb1e9b6dbd37601cee11283bba39a8d44b9ddb053400c58e0c0d7d9de",
                 "sha256:0ab7c5b5d04691bcbd570658667dd1e21ca311c62dcfd315ad2255b1cd37f64f",
                 "sha256:0b3e6cf3ea1f8cecd625f1420b931c83ce74f00c29a0ff1ce4385f99900ac7c4",
@@ -221,37 +209,6 @@
             ],
             "index": "pypi",
             "version": "==6.1.0"
-=======
-                "sha256:15c056bfa284c30a7f265a41ac4cbbc93bdbfc0dfe0613b9cb8a8581b51a9e55",
-                "sha256:1a4e06ba4f74494ea0c58c24de2bb752818e9d504474ec95b0aa94f6b0a7e479",
-                "sha256:1c3c707c76be43c9e99cb7e3d5f1bee1c8e5be8b8a2a5eeee665efbf8ddde91a",
-                "sha256:1fd0b290203e3b0882d9605d807b03c0f47e3440f97824586c173eca0aadd99d",
-                "sha256:24114e4a6e1870c5a24b1da8f60d0ba77a0b4027907860188ea82bd3508c80eb",
-                "sha256:258d886a49b6b058cd7abb0ab4b2b85ce78669a857398e83e8b8e28b317b5abb",
-                "sha256:33c79b6dd6bc7f65079ab9ca5bebffb5f5d1141c689c9c6a7855776d1b09b7e8",
-                "sha256:367385fc797b2c31564c427430c7a8630db1a00bd040555dfc1d5c52e39fcd72",
-                "sha256:3c1884ff078fb8bf5f63d7d86921838b82ed4a7d0c027add773c2f38b3168754",
-                "sha256:44e5240e8f4f8861d748f2a58b3f04daadab5e22bfec896bf5434745f788f33f",
-                "sha256:46aa988e15f3ea72dddd81afe3839437b755fffddb5e173886f11460be909dce",
-                "sha256:74d90d499c9c736d52dd6d9b7221af5665b9c04f1767e35f5dd8694324bd4601",
-                "sha256:809c0a2ce9032cbcd7b5313f71af4bdc5c8c771cb86eb7559afd954cab82ebb5",
-                "sha256:85d1ef2cdafd5507c4221d201aaf62fc9276f8b0f71bd3933363e62a33abc734",
-                "sha256:8c3889c7681af77ecfa4431cd42a2885d093ecb811e81fbe5e203abc07e0995b",
-                "sha256:9218d81b9fca98d2c47d35d688a0cea0c42fd473159dfd5612dcb0483c63e40b",
-                "sha256:9aa4f3827992288edd37c9df345783a69ef58bd20cc02e64b36e44bcd157bbf1",
-                "sha256:9d80f44137a70b6f84c750d11019a3419f409c944526a95219bea0ac31f4dd91",
-                "sha256:b7ebd36128a2fe93991293f997e44be9286503c7530ace6a55b938b20be288d8",
-                "sha256:c4c78e2c71c257c136cdd43869fd3d5e34fc2162dc22e4a5406b0ebe86958239",
-                "sha256:c6a842537f887be1fe115d8abb5daa9bc8cc124e455ff995830cc785624a97af",
-                "sha256:cf0a2e040fdf5a6d95f4c286c6ef1df6b36c218b528c8a9158ec2452a804b9b8",
-                "sha256:cfd28aad6fc61f7a5d4ee556a997dc6e5555d9381d1390c00ecaf984d57e4232",
-                "sha256:dca5660e25932771460d4688ccbb515677caaf8595f3f3240ec16c117deff89a",
-                "sha256:de7aedc85918c2f887886442e50f52c1b93545606317956d65f342bd81cb4fc3",
-                "sha256:e6c0bbf8e277b74196e3140c35f9a1ae3eafd818f7f2d3a15819c49135d6c062"
-            ],
-            "index": "pypi",
-            "version": "==6.0.0"
->>>>>>> f15ca02d
         },
         "pycares": {
             "hashes": [
@@ -301,17 +258,10 @@
         },
         "soupsieve": {
             "hashes": [
-<<<<<<< HEAD
                 "sha256:72b5f1aea9101cf720a36bb2327ede866fd6f1a07b1e87c92a1cc18113cbc946",
                 "sha256:e4e9c053d59795e440163733a7fec6c5972210e1790c507e4c7b051d6c5259de"
             ],
             "version": "==1.9.2"
-=======
-                "sha256:6898e82ecb03772a0d82bd0d0a10c0d6dcc342f77e0701d0ec4a8271be465ece",
-                "sha256:b20eff5e564529711544066d7dc0f7661df41232ae263619dede5059799cdfca"
-            ],
-            "version": "==1.9.1"
->>>>>>> f15ca02d
         },
         "websockets": {
             "hashes": [
@@ -373,17 +323,10 @@
         },
         "cfgv": {
             "hashes": [
-<<<<<<< HEAD
                 "sha256:32edbe09de6f4521224b87822103a8c16a614d31a894735f7a5b3bcf0eb3c37e",
                 "sha256:3bd31385cd2bebddbba8012200aaf15aa208539f1b33973759b4d02fc2148da5"
             ],
             "version": "==2.0.0"
-=======
-                "sha256:6e9f2feea5e84bc71e56abd703140d7a2c250fc5ba38b8702fd6a68ed4e3b2ef",
-                "sha256:e7f186d4a36c099a9e20b04ac3108bd8bb9b9257e692ce18c8c3764d5cb12172"
-            ],
-            "version": "==1.6.0"
->>>>>>> f15ca02d
         },
         "entrypoints": {
             "hashes": [
@@ -456,7 +399,6 @@
         },
         "identify": {
             "hashes": [
-<<<<<<< HEAD
                 "sha256:0a11379b46d06529795442742a043dc2fa14cd8c995ae81d1febbc5f1c014c87",
                 "sha256:43a5d24ffdb07bc7e21faf68b08e9f526a1f41f0056073f480291539ef961dfd"
             ],
@@ -468,19 +410,6 @@
                 "sha256:cb6ee23b46173539939964df59d3d72c3e0c1b5d54b84f1d8a7e912fe43612db"
             ],
             "version": "==0.18"
-=======
-                "sha256:432c548d6138cb57a3d8f62f079a025a29b8ae34a50dd3b496bbf661818f2bc0",
-                "sha256:d4401d60bf1938aa3074a352a5cc9044107edf11a6fedd3a1db172c141619b81"
-            ],
-            "version": "==1.4.3"
-        },
-        "importlib-metadata": {
-            "hashes": [
-                "sha256:6a0080fdc87c8225e004b00b55bd1eab153a32ef5a11e17c14de81edbb8ed1a7",
-                "sha256:c0bdce522d5b215c710f237cfc1f58ace432affd3052176bbb719f53e2465256"
-            ],
-            "version": "==0.11"
->>>>>>> f15ca02d
         },
         "mccabe": {
             "hashes": [
@@ -497,19 +426,11 @@
         },
         "pre-commit": {
             "hashes": [
-<<<<<<< HEAD
                 "sha256:92e406d556190503630fd801958379861c94884693a032ba66629d0351fdccd4",
                 "sha256:cccc39051bc2457b0c0f7152a411f8e05e3ba2fe1a5613e4ee0833c1c1985ce3"
             ],
             "index": "pypi",
             "version": "==1.17.0"
-=======
-                "sha256:6ca409d1f22d444af427fb023a33ca8b69625d508a50e1b7eaabd59247c93043",
-                "sha256:94dd519597f5bff06a4b0df194a79c524b78f4b1534c1ce63241a9d4fb23b926"
-            ],
-            "index": "pypi",
-            "version": "==1.16.1"
->>>>>>> f15ca02d
         },
         "pycodestyle": {
             "hashes": [
@@ -571,7 +492,6 @@
         },
         "virtualenv": {
             "hashes": [
-<<<<<<< HEAD
                 "sha256:b7335cddd9260a3dd214b73a2521ffc09647bde3e9457fcca31dc3be3999d04a",
                 "sha256:d28ca64c0f3f125f59cabf13e0a150e1c68e5eea60983cc4395d88c584495783"
             ],
@@ -583,19 +503,7 @@
                 "sha256:ca943a7e809cc12257001ccfb99e3563da9af99d52f261725e96dfe0f9275bc3"
             ],
             "version": "==0.5.1"
-=======
-                "sha256:15ee248d13e4001a691d9583948ad3947bcb8a289775102e4c4aa98a8b7a6d73",
-                "sha256:bfc98bb9b42a3029ee41b96dc00a34c2f254cbf7716bec824477b2c82741a5c4"
-            ],
-            "version": "==16.5.0"
-        },
-        "zipp": {
-            "hashes": [
-                "sha256:46dfd547d9ccbf8bdc26ecea52818046bb28509f12bb6a0de1cd66ab06e9a9be",
-                "sha256:d7ac25f895fb65bff937b381353c14eb1fa23d35f40abd72a5342cd57eb57fd1"
-            ],
-            "version": "==0.5.0"
->>>>>>> f15ca02d
+
         }
     }
 }