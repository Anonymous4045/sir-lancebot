## Relevant Issues
<!--
It is mandatory to link to an issue that has been approved by a Core Developer, indicated by an "approved" label.
Issues can be skipped with explicit core dev approval, but you have to link the discussion.
-->

<!-- Link the issue by typing: "Closes #<number>" (Closes #0 to close issue 0 for example). -->


## Description
<!-- Describe what changes you made, and how you've implemented them. -->

## Did you:
<!-- These are required when contributing. -->
<!-- Replace [ ] with [x] to mark items as done. -->

- [ ] Join the [**Python Discord Community**](https://discord.gg/python)?
<<<<<<< HEAD
- [ ] If dependencies have been added or updated, run `poetry lock`?
- [ ] **Lint your code** (`poetry run task lint`)?
- [ ] Set the PR to **allow edits from contributors**?
=======
- [ ] Read all the comments in this template?
- [ ] Ensure there is an issue open, or link relevant discord discussions?
- [ ] Read the [contributing guidelines](https://pythondiscord.com/pages/contributing/contributing-guidelines/)?
>>>>>>> e6e280cd
<|MERGE_RESOLUTION|>--- conflicted
+++ resolved
@@ -15,12 +15,6 @@
 <!-- Replace [ ] with [x] to mark items as done. -->
 
 - [ ] Join the [**Python Discord Community**](https://discord.gg/python)?
-<<<<<<< HEAD
-- [ ] If dependencies have been added or updated, run `poetry lock`?
-- [ ] **Lint your code** (`poetry run task lint`)?
-- [ ] Set the PR to **allow edits from contributors**?
-=======
 - [ ] Read all the comments in this template?
 - [ ] Ensure there is an issue open, or link relevant discord discussions?
-- [ ] Read the [contributing guidelines](https://pythondiscord.com/pages/contributing/contributing-guidelines/)?
->>>>>>> e6e280cd
+- [ ] Read the [contributing guidelines](https://pythondiscord.com/pages/contributing/contributing-guidelines/)?