import asyncio
import json
import logging
import math
import re
from datetime import datetime, timedelta
from pathlib import Path
from typing import List, Tuple

import aiohttp
import discord
from bs4 import BeautifulSoup
from discord.ext import commands
from pytz import timezone

from bot.constants import AdventOfCode as AocConfig, Channels, Colours, Emojis, Tokens

log = logging.getLogger(__name__)

AOC_REQUEST_HEADER = {"user-agent": "PythonDiscord AoC Event Bot"}
AOC_SESSION_COOKIE = {"session": Tokens.aoc_session_cookie}

EST = timezone("EST")
COUNTDOWN_STEP = 60 * 5


def is_in_advent() -> bool:
    """Utility function to check if we are between December 1st and December 25th."""
    # Run the code from the 1st to the 24th
    return datetime.now(EST).day in range(1, 25) and datetime.now(EST).month == 12


def time_left_to_aoc_midnight() -> Tuple[datetime, timedelta]:
    """Calculates the amount of time left until midnight in UTC-5 (Advent of Code maintainer timezone)."""
    # Change all time properties back to 00:00
    todays_midnight = datetime.now(EST).replace(microsecond=0,
                                                second=0,
                                                minute=0,
                                                hour=0)

    # We want tomorrow so add a day on
    tomorrow = todays_midnight + timedelta(days=1)

    # Calculate the timedelta between the current time and midnight
    return tomorrow, tomorrow - datetime.now(EST)


async def countdown_status(bot: commands.Bot):
    """Set the playing status of the bot to the minutes & hours left until the next day's challenge."""
    while is_in_advent():
        _, time_left = time_left_to_aoc_midnight()

        aligned_seconds = int(math.ceil(time_left.seconds / COUNTDOWN_STEP)) * COUNTDOWN_STEP
        hours, minutes = aligned_seconds // 3600, aligned_seconds // 60 % 60

        if aligned_seconds == 0:
            playing = f"right now!"
        elif aligned_seconds == COUNTDOWN_STEP:
            playing = f"in less than {minutes} minutes"
        elif hours == 0:
            playing = f"in {minutes} minutes"
        elif hours == 23:
            playing = f"since {60 - minutes} minutes ago"
        else:
            playing = f"in {hours} hours and {minutes} minutes"

        # Status will look like "Playing in 5 hours and 30 minutes"
        await bot.change_presence(activity=discord.Game(playing))

        # Sleep until next aligned time or a full step if already aligned
        delay = time_left.seconds % COUNTDOWN_STEP or COUNTDOWN_STEP
        await asyncio.sleep(delay)


async def day_countdown(bot: commands.Bot):
    """
    Calculate the number of seconds left until the next day of Advent.

    Once we have calculated this we should then sleep that number and when the time is reached, ping
    the Advent of Code role notifying them that the new challenge is ready.
    """
    while is_in_advent():
        tomorrow, time_left = time_left_to_aoc_midnight()

        await asyncio.sleep(time_left.seconds)

        channel = bot.get_channel(Channels.seasonalbot_chat)

        if not channel:
            log.error("Could not find the AoC channel to send notification in")
            break

        await channel.send(f"<@&{AocConfig.role_id}> Good morning! Day {tomorrow.day} is ready to be attempted. "
                           f"View it online now at https://adventofcode.com/{AocConfig.year}/day/{tomorrow.day}"
                           f" (this link could take a few minutes to start working). Good luck!")

        # Wait a couple minutes so that if our sleep didn't sleep enough
        # time we don't end up announcing twice.
        await asyncio.sleep(120)


class AdventOfCode(commands.Cog):
    """Advent of Code festivities! Ho Ho Ho!"""

    def __init__(self, bot: commands.Bot):
        self.bot = bot

        self._base_url = f"https://adventofcode.com/{AocConfig.year}"
        self.global_leaderboard_url = f"https://adventofcode.com/{AocConfig.year}/leaderboard"
        self.private_leaderboard_url = f"{self._base_url}/leaderboard/private/view/{AocConfig.leaderboard_id}"

        self.about_aoc_filepath = Path("./bot/resources/advent_of_code/about.json")
        self.cached_about_aoc = self._build_about_embed()

        self.cached_global_leaderboard = None
        self.cached_private_leaderboard = None

        self.countdown_task = None
        self.status_task = None

        countdown_coro = day_countdown(self.bot)
        self.countdown_task = asyncio.ensure_future(self.bot.loop.create_task(countdown_coro))

        status_coro = countdown_status(self.bot)
        self.status_task = asyncio.ensure_future(self.bot.loop.create_task(status_coro))

    @commands.group(name="adventofcode", aliases=("aoc",), invoke_without_command=True)
    async def adventofcode_group(self, ctx: commands.Context):
        """All of the Advent of Code commands."""
<<<<<<< HEAD
        await ctx.invoke(self.bot.get_command("help"), "adventofcode")
=======

        await ctx.send_help(ctx.command)
>>>>>>> 797c36a8

    @adventofcode_group.command(
        name="subscribe",
        aliases=("sub", "notifications", "notify", "notifs"),
        brief="Notifications for new days"
    )
    async def aoc_subscribe(self, ctx: commands.Context):
        """Assign the role for notifications about new days being ready."""
        role = ctx.guild.get_role(AocConfig.role_id)
        unsubscribe_command = f"{ctx.prefix}{ctx.command.root_parent} unsubscribe"

        if role not in ctx.author.roles:
            await ctx.author.add_roles(role)
            await ctx.send("Okay! You have been __subscribed__ to notifications about new Advent of Code tasks. "
                           f"You can run `{unsubscribe_command}` to disable them again for you.")
        else:
            await ctx.send("Hey, you already are receiving notifications about new Advent of Code tasks. "
                           f"If you don't want them any more, run `{unsubscribe_command}` instead.")

    @adventofcode_group.command(name="unsubscribe", aliases=("unsub",), brief="Notifications for new days")
    async def aoc_unsubscribe(self, ctx: commands.Context):
        """Remove the role for notifications about new days being ready."""
        role = ctx.guild.get_role(AocConfig.role_id)

        if role in ctx.author.roles:
            await ctx.author.remove_roles(role)
            await ctx.send("Okay! You have been __unsubscribed__ from notifications about new Advent of Code tasks.")
        else:
            await ctx.send("Hey, you don't even get any notifications about new Advent of Code tasks currently anyway.")

    @adventofcode_group.command(name="countdown", aliases=("count", "c"), brief="Return time left until next day")
    async def aoc_countdown(self, ctx: commands.Context):
        """Return time left until next day."""
        if not is_in_advent():
            datetime_now = datetime.now(EST)
            december_first = datetime(datetime_now.year + 1, 12, 1, tzinfo=EST)
            delta = december_first - datetime_now
            await ctx.send(f"The Advent of Code event is not currently running. "
                           f"The next event will start in {delta.days} days.")
            return

        tomorrow, time_left = time_left_to_aoc_midnight()

        hours, minutes = time_left.seconds // 3600, time_left.seconds // 60 % 60

        await ctx.send(f"There are {hours} hours and {minutes} minutes left until day {tomorrow.day}.")

    @adventofcode_group.command(name="about", aliases=("ab", "info"), brief="Learn about Advent of Code")
    async def about_aoc(self, ctx: commands.Context):
        """Respond with an explanation of all things Advent of Code."""
        await ctx.send("", embed=self.cached_about_aoc)

    @adventofcode_group.command(name="join", aliases=("j",), brief="Learn how to join PyDis' private AoC leaderboard")
    async def join_leaderboard(self, ctx: commands.Context):
        """DM the user the information for joining the PyDis AoC private leaderboard."""
        author = ctx.message.author
        log.info(f"{author.name} ({author.id}) has requested the PyDis AoC leaderboard code")

        info_str = (
            "Head over to https://adventofcode.com/leaderboard/private "
            f"with code `{AocConfig.leaderboard_join_code}` to join the PyDis private leaderboard!"
        )
        try:
            await author.send(info_str)
        except discord.errors.Forbidden:
            log.debug(f"{author.name} ({author.id}) has disabled DMs from server members")
            await ctx.send(f":x: {author.mention}, please (temporarily) enable DMs to receive the join code")

    @adventofcode_group.command(
        name="leaderboard",
        aliases=("board", "lb"),
        brief="Get a snapshot of the PyDis private AoC leaderboard",
    )
    async def aoc_leaderboard(self, ctx: commands.Context, number_of_people_to_display: int = 10):
        """
        Pull the top number_of_people_to_display members from the PyDis leaderboard and post an embed.

        For readability, number_of_people_to_display defaults to 10. A maximum value is configured in the
        Advent of Code section of the bot constants. number_of_people_to_display values greater than this
        limit will default to this maximum and provide feedback to the user.
        """
        async with ctx.typing():
            await self._check_leaderboard_cache(ctx)

            if not self.cached_private_leaderboard:
                # Feedback on issues with leaderboard caching are sent by _check_leaderboard_cache()
                # Short circuit here if there's an issue
                return

            number_of_people_to_display = await self._check_n_entries(ctx, number_of_people_to_display)

            # Generate leaderboard table for embed
            members_to_print = self.cached_private_leaderboard.top_n(number_of_people_to_display)
            table = AocPrivateLeaderboard.build_leaderboard_embed(members_to_print)

            # Build embed
            aoc_embed = discord.Embed(
                description=f"Total members: {len(self.cached_private_leaderboard.members)}",
                colour=Colours.soft_green,
                timestamp=self.cached_private_leaderboard.last_updated
            )
            aoc_embed.set_author(name="Advent of Code", url=self.private_leaderboard_url)
            aoc_embed.set_footer(text="Last Updated")

        await ctx.send(
            content=f"Here's the current Top {number_of_people_to_display}! {Emojis.christmas_tree*3}\n\n{table}",
            embed=aoc_embed,
        )

    @adventofcode_group.command(
        name="stats",
        aliases=("dailystats", "ds"),
        brief="Get daily statistics for the PyDis private leaderboard"
    )
    async def private_leaderboard_daily_stats(self, ctx: commands.Context):
        """
        Respond with a table of the daily completion statistics for the PyDis private leaderboard.

        Embed will display the total members and the number of users who have completed each day's puzzle
        """
        async with ctx.typing():
            await self._check_leaderboard_cache(ctx)

            if not self.cached_private_leaderboard:
                # Feedback on issues with leaderboard caching are sent by _check_leaderboard_cache()
                # Short circuit here if there's an issue
                return

            # Build ASCII table
            total_members = len(self.cached_private_leaderboard.members)
            _star = Emojis.star
            header = f"{'Day':4}{_star:^8}{_star*2:^4}{'% ' + _star:^8}{'% ' + _star*2:^4}\n{'='*35}"
            table = ""
            for day, completions in enumerate(self.cached_private_leaderboard.daily_completion_summary):
                per_one_star = f"{(completions[0]/total_members)*100:.2f}"
                per_two_star = f"{(completions[1]/total_members)*100:.2f}"

                table += f"{day+1:3}){completions[0]:^8}{completions[1]:^6}{per_one_star:^10}{per_two_star:^6}\n"

            table = f"```\n{header}\n{table}```"

            # Build embed
            daily_stats_embed = discord.Embed(
                colour=Colours.soft_green, timestamp=self.cached_private_leaderboard.last_updated
            )
            daily_stats_embed.set_author(name="Advent of Code", url=self._base_url)
            daily_stats_embed.set_footer(text="Last Updated")

            await ctx.send(
                content=f"Here's the current daily statistics!\n\n{table}", embed=daily_stats_embed
            )

    @adventofcode_group.command(
        name="global",
        aliases=("globalboard", "gb"),
        brief="Get a snapshot of the global AoC leaderboard",
    )
    async def global_leaderboard(self, ctx: commands.Context, number_of_people_to_display: int = 10):
        """
        Pull the top number_of_people_to_display members from the global AoC leaderboard and post an embed.

        For readability, number_of_people_to_display defaults to 10. A maximum value is configured in the
        Advent of Code section of the bot constants. number_of_people_to_display values greater than this
        limit will default to this maximum and provide feedback to the user.
        """
        async with ctx.typing():
            await self._check_leaderboard_cache(ctx, global_board=True)

            if not self.cached_global_leaderboard:
                # Feedback on issues with leaderboard caching are sent by _check_leaderboard_cache()
                # Short circuit here if there's an issue
                return

            number_of_people_to_display = await self._check_n_entries(ctx, number_of_people_to_display)

            # Generate leaderboard table for embed
            members_to_print = self.cached_global_leaderboard.top_n(number_of_people_to_display)
            table = AocGlobalLeaderboard.build_leaderboard_embed(members_to_print)

            # Build embed
            aoc_embed = discord.Embed(colour=Colours.soft_green, timestamp=self.cached_global_leaderboard.last_updated)
            aoc_embed.set_author(name="Advent of Code", url=self._base_url)
            aoc_embed.set_footer(text="Last Updated")

        await ctx.send(
            content=f"Here's the current global Top {number_of_people_to_display}! {Emojis.christmas_tree*3}\n\n{table}",  # noqa
            embed=aoc_embed,
        )

    async def _check_leaderboard_cache(self, ctx, global_board: bool = False):
        """
        Check age of current leaderboard & pull a new one if the board is too old.

        global_board is a boolean to toggle between the global board and the Pydis private board
        """
        # Toggle between global & private leaderboards
        if global_board:
            log.debug("Checking global leaderboard cache")
            leaderboard_str = "cached_global_leaderboard"
            _shortstr = "global"
        else:
            log.debug("Checking private leaderboard cache")
            leaderboard_str = "cached_private_leaderboard"
            _shortstr = "private"

        leaderboard = getattr(self, leaderboard_str)
        if not leaderboard:
            log.debug(f"No cached {_shortstr} leaderboard found")
            await self._boardgetter(global_board)
        else:
            leaderboard_age = datetime.utcnow() - leaderboard.last_updated
            age_seconds = leaderboard_age.total_seconds()
            if age_seconds < AocConfig.leaderboard_cache_age_threshold_seconds:
                log.debug(f"Cached {_shortstr} leaderboard age less than threshold ({age_seconds} seconds old)")
            else:
                log.debug(f"Cached {_shortstr} leaderboard age greater than threshold ({age_seconds} seconds old)")
                await self._boardgetter(global_board)

        leaderboard = getattr(self, leaderboard_str)
        if not leaderboard:
            await ctx.send(
                "",
                embed=_error_embed_helper(
                    title=f"Something's gone wrong and there's no cached {_shortstr} leaderboard!",
                    description="Please check in with a staff member.",
                ),
            )

    async def _check_n_entries(self, ctx: commands.Context, number_of_people_to_display: int) -> int:
        """Check for n > max_entries and n <= 0"""
        max_entries = AocConfig.leaderboard_max_displayed_members
        author = ctx.message.author
        if not 0 <= number_of_people_to_display <= max_entries:
            log.debug(
                f"{author.name} ({author.id}) attempted to fetch an invalid number "
                f" of entries from the AoC leaderboard ({number_of_people_to_display})"
            )
            await ctx.send(
                f":x: {author.mention}, number of entries to display must be a positive "
                f"integer less than or equal to {max_entries}\n\n"
                f"Head to {self.private_leaderboard_url} to view the entire leaderboard"
            )
            number_of_people_to_display = max_entries

        return number_of_people_to_display

    def _build_about_embed(self) -> discord.Embed:
        """Build and return the informational "About AoC" embed from the resources file."""
        with self.about_aoc_filepath.open("r") as f:
            embed_fields = json.load(f)

        about_embed = discord.Embed(title=self._base_url, colour=Colours.soft_green, url=self._base_url)
        about_embed.set_author(name="Advent of Code", url=self._base_url)
        for field in embed_fields:
            about_embed.add_field(**field)

        about_embed.set_footer(text=f"Last Updated (UTC): {datetime.utcnow()}")

        return about_embed

    async def _boardgetter(self, global_board: bool):
        """Invoke the proper leaderboard getter based on the global_board boolean."""
        if global_board:
            self.cached_global_leaderboard = await AocGlobalLeaderboard.from_url()
        else:
            self.cached_private_leaderboard = await AocPrivateLeaderboard.from_url()


class AocMember:
    """Object representing the Advent of Code user."""

    def __init__(self, name: str, aoc_id: int, stars: int, starboard: list, local_score: int, global_score: int):
        self.name = name
        self.aoc_id = aoc_id
        self.stars = stars
        self.starboard = starboard
        self.local_score = local_score
        self.global_score = global_score
        self.completions = self._completions_from_starboard(self.starboard)

    def __repr__(self):
        """Generate a user-friendly representation of the AocMember & their score."""
        return f"<{self.name} ({self.aoc_id}): {self.local_score}>"

    @classmethod
    def member_from_json(cls, injson: dict) -> "AocMember":
        """
        Generate an AocMember from AoC's private leaderboard API JSON.

        injson is expected to be the dict contained in:

            AoC_APIjson['members'][<member id>:str]

        Returns an AocMember object
        """
        return cls(
            name=injson["name"] if injson["name"] else "Anonymous User",
            aoc_id=int(injson["id"]),
            stars=injson["stars"],
            starboard=cls._starboard_from_json(injson["completion_day_level"]),
            local_score=injson["local_score"],
            global_score=injson["global_score"],
        )

    @staticmethod
    def _starboard_from_json(injson: dict) -> list:
        """
        Generate starboard from AoC's private leaderboard API JSON.

        injson is expected to be the dict contained in:

            AoC_APIjson['members'][<member id>:str]['completion_day_level']

        Returns a list of 25 lists, where each nested list contains a pair of booleans representing
        the code challenge completion status for that day
        """
        # Basic input validation
        if not isinstance(injson, dict):
            raise ValueError

        # Initialize starboard
        starboard = []
        for _i in range(25):
            starboard.append([False, False])

        # Iterate over days, which are the keys of injson (as str)
        for day in injson:
            idx = int(day) - 1
            # If there is a second star, the first star must be completed
            if "2" in injson[day].keys():
                starboard[idx] = [True, True]
            # If the day exists in injson, then at least the first star is completed
            else:
                starboard[idx] = [True, False]

        return starboard

    @staticmethod
    def _completions_from_starboard(starboard: list) -> tuple:
        """Return days completed, as a (1 star, 2 star) tuple, from starboard."""
        completions = [0, 0]
        for day in starboard:
            if day[0]:
                completions[0] += 1
            if day[1]:
                completions[1] += 1

        return tuple(completions)


class AocPrivateLeaderboard:
    """Object representing the Advent of Code private leaderboard."""

    def __init__(self, members: list, owner_id: int, event_year: int):
        self.members = members
        self._owner_id = owner_id
        self._event_year = event_year
        self.last_updated = datetime.utcnow()

        self.daily_completion_summary = self.calculate_daily_completion()

    def top_n(self, n: int = 10) -> dict:
        """
        Return the top n participants on the leaderboard.

        If n is not specified, default to the top 10
        """
        return self.members[:n]

    def calculate_daily_completion(self) -> List[tuple]:
        """
        Calculate member completion rates by day.

        Return a list of tuples for each day containing the number of users who completed each part
        of the challenge
        """
        daily_member_completions = []
        for day in range(25):
            one_star_count = 0
            two_star_count = 0
            for member in self.members:
                if member.starboard[day][1]:
                    one_star_count += 1
                    two_star_count += 1
                elif member.starboard[day][0]:
                    one_star_count += 1
            else:
                daily_member_completions.append((one_star_count, two_star_count))

        return(daily_member_completions)

    @staticmethod
    async def json_from_url(
        leaderboard_id: int = AocConfig.leaderboard_id, year: int = AocConfig.year
    ) -> "AocPrivateLeaderboard":
        """
        Request the API JSON from Advent of Code for leaderboard_id for the specified year's event.

        If no year is input, year defaults to the current year
        """
        api_url = f"https://adventofcode.com/{year}/leaderboard/private/view/{leaderboard_id}.json"

        log.debug("Querying Advent of Code Private Leaderboard API")
        async with aiohttp.ClientSession(cookies=AOC_SESSION_COOKIE, headers=AOC_REQUEST_HEADER) as session:
            async with session.get(api_url) as resp:
                if resp.status == 200:
                    raw_dict = await resp.json()
                else:
                    log.warning(f"Bad response received from AoC ({resp.status}), check session cookie")
                    resp.raise_for_status()

        return raw_dict

    @classmethod
    def from_json(cls, injson: dict) -> "AocPrivateLeaderboard":
        """Generate an AocPrivateLeaderboard object from AoC's private leaderboard API JSON."""
        return cls(
            members=cls._sorted_members(injson["members"]), owner_id=injson["owner_id"], event_year=injson["event"]
        )

    @classmethod
    async def from_url(cls) -> "AocPrivateLeaderboard":
        """Helper wrapping of AocPrivateLeaderboard.json_from_url and AocPrivateLeaderboard.from_json."""
        api_json = await cls.json_from_url()
        return cls.from_json(api_json)

    @staticmethod
    def _sorted_members(injson: dict) -> list:
        """
        Generate a sorted list of AocMember objects from AoC's private leaderboard API JSON.

        Output list is sorted based on the AocMember.local_score
        """
        members = [AocMember.member_from_json(injson[member]) for member in injson]
        members.sort(key=lambda x: x.local_score, reverse=True)

        return members

    @staticmethod
    def build_leaderboard_embed(members_to_print: List[AocMember]) -> str:
        """
        Build a text table from members_to_print, a list of AocMember objects.

        Returns a string to be used as the content of the bot's leaderboard response
        """
        stargroup = f"{Emojis.star}, {Emojis.star*2}"
        header = f"{' '*3}{'Score'} {'Name':^25} {stargroup:^7}\n{'-'*44}"
        table = ""
        for i, member in enumerate(members_to_print):
            if member.name == "Anonymous User":
                name = f"{member.name} #{member.aoc_id}"
            else:
                name = member.name

            table += (
                f"{i+1:2}) {member.local_score:4} {name:25.25} "
                f"({member.completions[0]:2}, {member.completions[1]:2})\n"
            )
        else:
            table = f"```{header}\n{table}```"

        return table


class AocGlobalLeaderboard:
    """Object representing the Advent of Code global leaderboard."""

    def __init__(self, members: List[tuple]):
        self.members = members
        self.last_updated = datetime.utcnow()

    def top_n(self, n: int = 10) -> dict:
        """
        Return the top n participants on the leaderboard.

        If n is not specified, default to the top 10
        """
        return self.members[:n]

    @classmethod
    async def from_url(cls) -> "AocGlobalLeaderboard":
        """
        Generate an list of tuples for the entries on AoC's global leaderboard.

        Because there is no API for this, web scraping needs to be used
        """
        aoc_url = f"https://adventofcode.com/{AocConfig.year}/leaderboard"

        async with aiohttp.ClientSession(headers=AOC_REQUEST_HEADER) as session:
            async with session.get(aoc_url) as resp:
                if resp.status == 200:
                    raw_html = await resp.text()
                else:
                    log.warning(f"Bad response received from AoC ({resp.status}), check session cookie")
                    resp.raise_for_status()

        soup = BeautifulSoup(raw_html, "html.parser")
        ele = soup.find_all("div", class_="leaderboard-entry")

        exp = r"(?:[ ]{,2}(\d+)\))?[ ]+(\d+)\s+([\w\(\)\#\@\-\d ]+)"

        lb_list = []
        for entry in ele:
            # Strip off the AoC++ decorator
            raw_str = entry.text.replace("(AoC++)", "").rstrip()

            # Use a regex to extract the info from the string to unify formatting
            # Group 1: Rank
            # Group 2: Global Score
            # Group 3: Member string
            r = re.match(exp, raw_str)

            rank = int(r.group(1)) if r.group(1) else None
            global_score = int(r.group(2))

            member = r.group(3)
            if member.lower().startswith("(anonymous"):
                # Normalize anonymous user string by stripping () and title casing
                member = re.sub(r"[\(\)]", "", member).title()

            lb_list.append((rank, global_score, member))

        return cls(lb_list)

    @staticmethod
    def build_leaderboard_embed(members_to_print: List[tuple]) -> str:
        """
        Build a text table from members_to_print, a list of tuples.

        Returns a string to be used as the content of the bot's leaderboard response
        """
        header = f"{' '*4}{'Score'} {'Name':^25}\n{'-'*36}"
        table = ""
        for member in members_to_print:
            # In the event of a tie, rank is None
            if member[0]:
                rank = f"{member[0]:3})"
            else:
                rank = f"{' ':4}"
            table += f"{rank} {member[1]:4} {member[2]:25.25}\n"
        else:
            table = f"```{header}\n{table}```"

        return table


def _error_embed_helper(title: str, description: str) -> discord.Embed:
    """Return a red-colored Embed with the given title and description."""
    return discord.Embed(title=title, description=description, colour=discord.Colour.red())


def setup(bot: commands.Bot) -> None:
    """Advent of Code Cog load."""
    bot.add_cog(AdventOfCode(bot))
    log.info("AdventOfCode cog loaded")<|MERGE_RESOLUTION|>--- conflicted
+++ resolved
@@ -127,12 +127,7 @@
     @commands.group(name="adventofcode", aliases=("aoc",), invoke_without_command=True)
     async def adventofcode_group(self, ctx: commands.Context):
         """All of the Advent of Code commands."""
-<<<<<<< HEAD
-        await ctx.invoke(self.bot.get_command("help"), "adventofcode")
-=======
-
         await ctx.send_help(ctx.command)
->>>>>>> 797c36a8
 
     @adventofcode_group.command(
         name="subscribe",
