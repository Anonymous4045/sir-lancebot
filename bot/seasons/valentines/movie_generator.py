--- conflicted
+++ resolved
@@ -11,15 +11,8 @@
 log = logging.getLogger(__name__)
 
 
-<<<<<<< HEAD
 class RomanceMovieFinder:
     """A cog that returns a random romance movie suggestion to a user."""
-=======
-class RomanceMovieFinder(commands.Cog):
-    """
-    A cog that returns a random romance movie suggestion to a user
-    """
->>>>>>> c971c282
 
     def __init__(self, bot):
         self.bot = bot
