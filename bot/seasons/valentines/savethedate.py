--- conflicted
+++ resolved
@@ -24,24 +24,7 @@
 
     @commands.command()
     async def savethedate(self, ctx):
-<<<<<<< HEAD
         """Gives you ideas for what to do on a date with your valentine."""
-
-        with open(Path('bot', 'resources', 'valentines', 'date_ideas.json'), 'r', encoding="utf8") as f:
-            valentine_dates = load(f)
-            random_date = random.choice(valentine_dates['ideas'])
-            emoji_1 = random.choice(HEART_EMOJIS)
-            emoji_2 = random.choice(HEART_EMOJIS)
-            embed = discord.Embed(
-                title=f"{emoji_1}{random_date['name']}{emoji_2}",
-                description=f"{random_date['description']}",
-                colour=Colours.pink
-            )
-            await ctx.send(embed=embed)
-=======
-        """
-        Gives you ideas for what to do on a date with your valentine.
-        """
         random_date = random.choice(VALENTINES_DATES['ideas'])
         emoji_1 = random.choice(HEART_EMOJIS)
         emoji_2 = random.choice(HEART_EMOJIS)
@@ -51,7 +34,6 @@
             colour=Colours.pink
         )
         await ctx.send(embed=embed)
->>>>>>> 8baeec50
 
 
 def setup(bot):
