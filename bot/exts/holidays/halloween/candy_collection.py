--- conflicted
+++ resolved
@@ -187,15 +187,12 @@
                 for index, record in enumerate(top_five)
             ) if top_five else "No Candies"
 
-<<<<<<< HEAD
-=======
         def get_user_candy_score() -> str:
             for user_id, score in records:
                 if user_id == ctx.author.id:
                     return f"{ctx.author.mention}: {score}"
             return f"{ctx.author.mention}: 0"
 
->>>>>>> 2d03a0f3
         e = discord.Embed(colour=discord.Colour.og_blurple())
         e.add_field(
             name="Top Candy Records",
