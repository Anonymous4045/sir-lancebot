--- conflicted
+++ resolved
@@ -274,10 +274,6 @@
 
             return True
 
-<<<<<<< HEAD
-=======
-        
->>>>>>> 8c754b15
         if jsonresp["total_count"] == 0:
             # Short circuit if there aren't any PRs
             logging.info(f"No Hacktoberfest PRs found for GitHub user: '{github_username}'")
@@ -286,11 +282,6 @@
             # logging.info(f"Found {len(jsonresp['items'])} Hacktoberfest PRs for GitHub user: '{github_username}'")
             outlist = []
             oct3 = datetime(int(CURRENT_YEAR), 10, 3, 0, 0, 0)
-<<<<<<< HEAD
-
-=======
-            topics_query_url = f"https://api.github.com/repos/{shortname}/topics"
->>>>>>> 8c754b15
             for item in jsonresp["items"]:
                 shortname = HacktoberStats._get_shortname(item["repository_url"])
                 itemdict = {
@@ -300,7 +291,6 @@
                         item["created_at"], r"%Y-%m-%dT%H:%M:%SZ"
                     ),
                 }
-<<<<<<< HEAD
 
                 # PRs before oct 3 without invalid/spam will count
                 if itemdict["created_at"] < oct3:
@@ -315,31 +305,12 @@
                 if not ("names" in jsonresp2.keys()):
                     log.error("Error fetching topics for " + shortname + ": " + jsonresp2["message"])
 
-=======
-                # outlist.append(itemdict)
-        
-                async with aiohttp.ClientSession() as session:
-                    async with session.get(topics_query_url, headers=GITHUB_TOPICS_ACCEPT_HEADER) as resp:
-                        jsonresp2 = await resp.json()
-                
-                if not _valid_github_response(jsonresp2, github_username):
-                    return
-
-                # PRs before oct 3 without invalid/spam willl count
-                if itemdict["created_at"] < oct3:
-                    outlist.append(itemdict)
-                    continue
->>>>>>> 8c754b15
                 # PRs after must be in repo with 'hacktoberfest' topic
                 # unless it has 'hacktoberfest-accepted' label
                 if ("hacktoberfest" in jsonresp2["names"]) or ("hacktoberfest-accpeted" in jsonresp["labels"]):
                     outlist.append(itemdict)
             return outlist
-<<<<<<< HEAD
-
-=======
-        
->>>>>>> 8c754b15
+
     @staticmethod
     def _get_shortname(in_url: str) -> str:
         """
